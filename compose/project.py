--- conflicted
+++ resolved
@@ -274,11 +274,7 @@
         manual_net = False
 
         for service in services:
-<<<<<<< HEAD
-            manual_net = service.net.mode == 'manual' or service.net.mode == 'none'
-=======
             manual_net = service.net.mode == 'none'
->>>>>>> f4b88938
             service.remove_duplicate_containers()
 
             if manual_net:
@@ -344,11 +340,7 @@
         for service in services:
             service.remove_duplicate_containers()
 
-<<<<<<< HEAD
-            manual_net = service.net.mode == 'manual' or service.net.mode == 'none'
-=======
             manual_net = service.net.mode == 'none'
->>>>>>> f4b88938
 
             if manual_net:
                 # Assign None to service.options['net'] to pass docker
